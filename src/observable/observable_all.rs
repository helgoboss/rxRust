use crate::prelude::*;

#[derive(Clone)]
pub struct ObserverAll<N, E, C> {
  next: N,
  error: E,
  complete: C,
}

impl<N, E, C> ObserverAll<N, E, C> {
  #[inline(always)]
  pub fn new(next: N, error: E, complete: C) -> Self {
    ObserverAll {
      next,
      error,
      complete,
    }
  }
}

impl<Item, Err, N, E, C> Observer<Item, Err> for ObserverAll<N, E, C>
where
  C: FnMut(),
  N: FnMut(Item),
  E: FnMut(Err),
{
  #[inline(always)]
  fn next(&mut self, value: Item) { (self.next)(value); }
  #[inline(always)]
  fn error(&mut self, err: Err) { (self.error)(err); }
  #[inline(always)]
  fn complete(&mut self) { (self.complete)(); }
}

pub trait SubscribeAll<N, E, C> {
  /// A type implementing [`SubscriptionLike`]
  type Unsub: SubscriptionLike;

  /// Invokes an execution of an Observable and registers Observer handlers for
  /// notifications it will emit.
  ///
  /// * `error`: A handler for a terminal event resulting from an error.
  /// * `complete`: A handler for a terminal event resulting from successful
  /// completion.
  ///
  fn subscribe_all(
    self,
    next: N,
    error: E,
    complete: C,
<<<<<<< HEAD
  ) -> SubscriptionGuard<Self::Unsub>;
=======
  ) -> SubscriptionWrapper<Self::Unsub>;
>>>>>>> 2c9054d3
}

impl<'a, S, N, E, C> SubscribeAll<N, E, C> for S
where
  S: Observable<'a, Unsub = LocalSubscription>,
  N: FnMut(S::Item) + 'a,
  E: FnMut(S::Err) + 'a,
  C: FnMut() + 'a,
{
<<<<<<< HEAD
  type Unsub = LocalSubscription;
=======
  type Unsub = S::Unsub;
>>>>>>> 2c9054d3
  fn subscribe_all(
    self,
    next: N,
    error: E,
    complete: C,
<<<<<<< HEAD
  ) -> SubscriptionGuard<Self::Unsub>
=======
  ) -> SubscriptionWrapper<Self::Unsub>
>>>>>>> 2c9054d3
  where
    Self: Sized,
  {
    let subscriber = Subscriber::local(ObserverAll {
      next,
      error,
      complete,
    });
<<<<<<< HEAD
    SubscriptionGuard(self.actual_subscribe(subscriber))
  }
}

impl<S, N, E, C> SubscribeAll<N, E, C> for Shared<S>
where
  S: SharedObservable,
  N: FnMut(S::Item) + Send + Sync + 'static,
  E: FnMut(S::Err) + Send + Sync + 'static,
  C: FnMut() + Send + Sync + 'static,
{
  type Unsub = S::Unsub;
  fn subscribe_all(
    self,
    next: N,
    error: E,
    complete: C,
  ) -> SubscriptionGuard<Self::Unsub>
  where
    Self: Sized,
  {
    let subscriber = Subscriber::shared(ObserverAll {
      next,
      error,
      complete,
    });
    SubscriptionGuard(self.0.actual_subscribe(subscriber))
  }
}

#[test]
fn raii() {
  let mut times = 0;
  {
    let mut subject = Subject::local();
    subject.clone().subscribe_all(|_| times += 1, |_| {}, || {});
    subject.next(());
    subject.error(());
  }
=======
    SubscriptionWrapper(self.actual_subscribe(subscriber))
  }
}

#[test]
fn raii() {
  let mut times = 0;
  {
    let mut subject = Subject::local();
    subject.fork().subscribe_all(|_| times += 1, |_| {}, || {}).unsubscribe_when_dropped();
    subject.next(());
    subject.error(());
  }
>>>>>>> 2c9054d3
  assert_eq!(times, 0);
}<|MERGE_RESOLUTION|>--- conflicted
+++ resolved
@@ -48,11 +48,7 @@
     next: N,
     error: E,
     complete: C,
-<<<<<<< HEAD
-  ) -> SubscriptionGuard<Self::Unsub>;
-=======
   ) -> SubscriptionWrapper<Self::Unsub>;
->>>>>>> 2c9054d3
 }
 
 impl<'a, S, N, E, C> SubscribeAll<N, E, C> for S
@@ -62,21 +58,13 @@
   E: FnMut(S::Err) + 'a,
   C: FnMut() + 'a,
 {
-<<<<<<< HEAD
   type Unsub = LocalSubscription;
-=======
-  type Unsub = S::Unsub;
->>>>>>> 2c9054d3
   fn subscribe_all(
     self,
     next: N,
     error: E,
     complete: C,
-<<<<<<< HEAD
-  ) -> SubscriptionGuard<Self::Unsub>
-=======
   ) -> SubscriptionWrapper<Self::Unsub>
->>>>>>> 2c9054d3
   where
     Self: Sized,
   {
@@ -85,8 +73,7 @@
       error,
       complete,
     });
-<<<<<<< HEAD
-    SubscriptionGuard(self.actual_subscribe(subscriber))
+    SubscriptionWrapper(self.actual_subscribe(subscriber))
   }
 }
 
@@ -103,7 +90,7 @@
     next: N,
     error: E,
     complete: C,
-  ) -> SubscriptionGuard<Self::Unsub>
+  ) -> SubscriptionWrapper<Self::Unsub>
   where
     Self: Sized,
   {
@@ -112,7 +99,7 @@
       error,
       complete,
     });
-    SubscriptionGuard(self.0.actual_subscribe(subscriber))
+    SubscriptionWrapper(self.0.actual_subscribe(subscriber))
   }
 }
 
@@ -121,24 +108,12 @@
   let mut times = 0;
   {
     let mut subject = Subject::local();
-    subject.clone().subscribe_all(|_| times += 1, |_| {}, || {});
+    subject
+      .fork()
+      .subscribe_all(|_| times += 1, |_| {}, || {})
+      .unsubscribe_when_dropped();
     subject.next(());
     subject.error(());
   }
-=======
-    SubscriptionWrapper(self.actual_subscribe(subscriber))
-  }
-}
-
-#[test]
-fn raii() {
-  let mut times = 0;
-  {
-    let mut subject = Subject::local();
-    subject.fork().subscribe_all(|_| times += 1, |_| {}, || {}).unsubscribe_when_dropped();
-    subject.next(());
-    subject.error(());
-  }
->>>>>>> 2c9054d3
   assert_eq!(times, 0);
 }
--- conflicted
+++ resolved
@@ -34,8 +34,8 @@
   /// * `error`: A handler for a terminal event resulting from an error.
   /// completion.
   ///
-<<<<<<< HEAD
-  fn subscribe_err(self, next: N, error: E) -> SubscriptionGuard<Self::Unsub>;
+  fn subscribe_err(self, next: N, error: E)
+  -> SubscriptionWrapper<Self::Unsub>;
 }
 
 impl<'a, S, N, E> SubscribeErr<N, E> for S
@@ -45,17 +45,15 @@
   E: FnMut(S::Err) + 'a,
 {
   type Unsub = LocalSubscription;
-  fn subscribe_err(self, next: N, error: E) -> SubscriptionGuard<Self::Unsub>
-  where
-    Self: Sized,
-  {
+  fn subscribe_err(
+    self,
+    next: N,
+    error: E,
+  ) -> SubscriptionWrapper<Self::Unsub> {
     let unsub =
       self.actual_subscribe(Subscriber::local(ObserverErr { next, error }));
-    SubscriptionGuard(unsub)
+    SubscriptionWrapper(unsub)
   }
-=======
-  fn subscribe_err(self, next: N, error: E) -> SubscriptionWrapper<Self::Unsub>;
->>>>>>> 2c9054d3
 }
 
 impl<S, N, E> SubscribeErr<N, E> for Shared<S>
@@ -65,34 +63,13 @@
   E: FnMut(S::Err) + Send + Sync + 'static,
 {
   type Unsub = S::Unsub;
-<<<<<<< HEAD
-  fn subscribe_err(self, next: N, error: E) -> SubscriptionGuard<Self::Unsub>
+  fn subscribe_err(self, next: N, error: E) -> SubscriptionWrapper<Self::Unsub>
   where
     Self: Sized,
   {
     let unsub = self
       .0
       .actual_subscribe(Subscriber::shared(ObserverErr { next, error }));
-    SubscriptionGuard(unsub)
-  }
-}
-
-#[test]
-fn raii() {
-  let mut times = 0;
-  {
-    let mut subject = Subject::local();
-    subject.clone().subscribe_err(|_| times += 1, |_| {});
-    subject.next(());
-    subject.error(());
-  }
-=======
-  fn subscribe_err(self, next: N, error: E) -> SubscriptionWrapper<Self::Unsub>
-  where
-    Self: Sized,
-  {
-    let unsub =
-      self.actual_subscribe(Subscriber::local(ObserverErr { next, error }));
     SubscriptionWrapper(unsub)
   }
 }
@@ -102,10 +79,12 @@
   let mut times = 0;
   {
     let mut subject = Subject::local();
-    subject.fork().subscribe_err(|_| times += 1, |_| {}).unsubscribe_when_dropped();
+    subject
+      .clone()
+      .subscribe_err(|_| times += 1, |_| {})
+      .unsubscribe_when_dropped();
     subject.next(());
     subject.error(());
   }
->>>>>>> 2c9054d3
   assert_eq!(times, 0);
 }